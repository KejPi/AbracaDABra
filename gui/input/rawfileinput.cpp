/*
 * This file is part of the AbracaDABra project
 *
 * MIT License
 *
 * Copyright (c) 2019-2025 Petr Kopecký <xkejpi (at) gmail (dot) com>
 *
 * Permission is hereby granted, free of charge, to any person obtaining a copy
 * of this software and associated documentation files (the "Software"), to deal
 * in the Software without restriction, including without limitation the rights
 * to use, copy, modify, merge, publish, distribute, sublicense, and/or sell
 * copies of the Software, and to permit persons to whom the Software is
 * furnished to do so, subject to the following conditions:
 *
 * The above copyright notice and this permission notice shall be included in all
 * copies or substantial portions of the Software.
 *
 * THE SOFTWARE IS PROVIDED "AS IS", WITHOUT WARRANTY OF ANY KIND, EXPRESS OR
 * IMPLIED, INCLUDING BUT NOT LIMITED TO THE WARRANTIES OF MERCHANTABILITY,
 * FITNESS FOR A PARTICULAR PURPOSE AND NONINFRINGEMENT. IN NO EVENT SHALL THE
 * AUTHORS OR COPYRIGHT HOLDERS BE LIABLE FOR ANY CLAIM, DAMAGES OR OTHER
 * LIABILITY, WHETHER IN AN ACTION OF CONTRACT, TORT OR OTHERWISE, ARISING FROM,
 * OUT OF OR IN CONNECTION WITH THE SOFTWARE OR THE USE OR OTHER DEALINGS IN THE
 * SOFTWARE.
 */

#include "rawfileinput.h"

#include <QDebug>
#include <QDomDocument>
#include <QFile>
#include <QFileInfo>
#include <QLoggingCategory>

#include "dabtables.h"

Q_LOGGING_CATEGORY(rawFileInput, "RawFileInput", QtInfoMsg)

RawFileInput::RawFileInput(QObject *parent) : InputDevice(parent)
{
    m_deviceDescription.id = InputDevice::Id::RAWFILE;

    m_worker = nullptr;
    m_inputTimer = nullptr;
    m_inputFile = nullptr;
    m_sampleFormat = RawFileInputFormat::SAMPLE_FORMAT_U8;

    connect(&m_watchdogTimer, &QTimer::timeout, this, &RawFileInput::onWatchdogTimeout);
}

RawFileInput::~RawFileInput()
{
    if (nullptr != m_worker)
    {
        m_worker->stop();
        m_worker->quit();
        m_worker->wait();
    }

    if (nullptr != m_inputFile)
    {
        m_inputFile->close();
        delete m_inputFile;
    }
}

bool RawFileInput::openDevice(const QVariant &hwId)
{
    Q_UNUSED(hwId);
    if (nullptr != m_inputFile)
    {
        m_inputFile->close();
        delete m_inputFile;
    }

    m_inputFile = new QFile(m_fileName);

    if (m_inputFile->size() > 0)
    {
        if (!m_inputFile->open(QIODevice::ReadOnly))
        {
            qCCritical(rawFileInput) << "RAW-FILE: Unable to open file: " << m_fileName;
            delete m_inputFile;
            m_inputFile = nullptr;

            return false;
        }

        // check XML header
        QDataStream in(m_inputFile);
        QByteArray xml;
        int idx = 0;
        do
        {  // read no more than RAWFILEINPUT_XML_PADDING bytes
            char ch;
            if (in.readRawData(&ch, 1) < 0)
            {  // error
                qCCritical(rawFileInput) << "RAW-FILE: Unable read from file: " << m_fileName;
                m_inputFile->close();
                delete m_inputFile;
                m_inputFile = nullptr;
                return false;
            }
            if (0 == ch)
            {  // zero indicates header padding bytes
                break;
            }
            xml.append(ch);
        } while (++idx < RAWFILEINPUT_XML_PADDING);

        if (idx < RAWFILEINPUT_XML_PADDING)
        {  // try to parse header
            parseXmlHeader(xml);
        }
        else
        {  // not found
            m_deviceDescription.rawFile.hasXmlHeader = false;
        }

        if (!m_deviceDescription.rawFile.hasXmlHeader)
        {  // header was not correctly parsed or not found
            if (!m_inputFile->seek(0))
            {  // seek to start failed -> align to IQ samples
                while (idx++ & 0x07)
                {  // until multiple of 8 bytes
                    char ch;
                    in.readRawData(&ch, 1);
                }
            }
            else
            { /* seek to start OK */
            }
        }
    }
    else
    {  // this looks like named pipe (FIFO) - using ReadWrite since is it non-blocking
        // https://forum.qt.io/topic/159028/accessing-named-pipe-fifo-on-linux-as-regular-file
        if (!m_inputFile->open(QIODevice::ReadWrite))
        {
            qCCritical(rawFileInput) << "RAW-FILE: Unable to open file: " << m_fileName;
            delete m_inputFile;
            m_inputFile = nullptr;

            return false;
        }

        m_deviceDescription.rawFile.hasXmlHeader = false;
    }

    switch (m_sampleFormat)
    {
        case RawFileInputFormat::SAMPLE_FORMAT_U8:
            // emit fileLength(m_inputFile->size()/(2*2048));
            emit fileLength(m_inputFile->size() >> (1 + 11));
            break;
        case RawFileInputFormat::SAMPLE_FORMAT_S16:
            // emit fileLength(m_inputFile->size()/(4*2048));
            emit fileLength(m_inputFile->size() >> (2 + 11));
            break;
        default:
            break;
    }

    emit deviceReady();

    return true;
}

void RawFileInput::setFile(const QString &fileName, const RawFileInputFormat &sampleFormat)
{
    m_fileName = fileName;
    setFileFormat(sampleFormat);

    // try to guess frequency from filename
    m_deviceDescription.rawFile.frequency_kHz = 0;
    QString basename = QFileInfo(m_fileName).baseName();
    QStringList qsl = basename.split('_');
    for (const QString &token : qsl)
    {
        for (auto it = DabTables::channelList.cbegin(); it != DabTables::channelList.cend(); ++it)
        {
            if (it.value() == token)
            {
                // qDebug() << "Channel =" << it.value() << "frequency =" << it.key();
                m_deviceDescription.rawFile.frequency_kHz = it.key();
                return;
            }
        }
    }
}

void RawFileInput::setFileFormat(const RawFileInputFormat &sampleFormat)
{
    m_sampleFormat = sampleFormat;

    if (nullptr != m_inputFile)
    {
        switch (m_sampleFormat)
        {
            case RawFileInputFormat::SAMPLE_FORMAT_U8:
                // emit fileLength(m_inputFile->size()/(2*2048));
                emit fileLength(m_inputFile->size() >> (1 + 11));
                break;
            case RawFileInputFormat::SAMPLE_FORMAT_S16:
                // emit fileLength(m_inputFile->size()/(4*2048));
                emit fileLength(m_inputFile->size() >> (2 + 11));
                break;
            default:
                break;
        }
    }
    else
    { /* no file opened */
    }
}

void RawFileInput::tune(uint32_t freq)
{
    stop();
    rewind();

    // Reset buffer here - worker thread it not running, DAB waits for new data
    inputBuffer.reset();

    if (0 != freq)
    {
        m_worker = new RawFileWorker(m_inputFile, m_sampleFormat, 0, this);
        connect(m_worker, &RawFileWorker::bytesRead, this, &RawFileInput::onBytesRead, Qt::QueuedConnection);
        connect(m_worker, &RawFileWorker::endOfFile, this, &RawFileInput::onEndOfFile, Qt::QueuedConnection);
        connect(m_worker, &RawFileWorker::finished, m_worker, &QObject::deleteLater);
        connect(m_worker, &RawFileWorker::destroyed, this, [=]() { m_worker = nullptr; });
        m_worker->start();
        m_watchdogTimer.start(1000 * 2 *INPUTDEVICE_WDOG_TIMEOUT_SEC);  // timeout is 2x longer than for other devices

        m_inputTimer = new QTimer(this);
        connect(m_inputTimer, &QTimer::timeout, m_worker, &RawFileWorker::trigger);
        m_inputTimer->start(INPUT_CHUNK_MS);
    }
    emit tuned(freq);
}

void RawFileInput::rewind()
{
    if (nullptr == m_worker)
    {  // avoid multiple access - if thread is running, then no action
        // go to file beginning
        if (nullptr != m_inputFile)
        {
            m_inputFile->seek(m_deviceDescription.rawFile.hasXmlHeader ? (RAWFILEINPUT_XML_PADDING) : (0));
            emit fileProgress(0);
        }
    }
}

void RawFileInput::onBytesRead(qint64 bytesRead)
{
    switch (m_sampleFormat)
    {
        case RawFileInputFormat::SAMPLE_FORMAT_U8:
            emit fileProgress(bytesRead >> (1 + 11));
            break;
        case RawFileInputFormat::SAMPLE_FORMAT_S16:
            emit fileProgress(bytesRead >> (2 + 11));
            break;
        default:
            break;
    }
}

void RawFileInput::onWatchdogTimeout()
{
    if (nullptr != m_worker)
    {        
        if (!m_worker->isRunning())
<<<<<<< HEAD
        {  // kill worker
            m_worker->terminate();
=======
        {   // kill worker
            qCWarning(rawFileInput) << "Watchdog timeout";

            m_worker->stop();
>>>>>>> 785521d4
            m_worker->wait(2000);
            while (!m_worker->isFinished())
            {
                qCWarning(rawFileInput) << "Worker thread not finished after timeout";

                m_worker->terminate();
                m_worker->wait(2000);
            }
            inputBuffer.fillDummy();
            emit error(InputDevice::ErrorCode::NoDataAvailable);
        }
    }
    else
    {
        m_watchdogTimer.stop();
    }
}

void RawFileInput::seek(int msec)
{
    if (nullptr == m_inputFile)
    {
        return;
    }

    stop();

    qint64 numBytes = 0;

    switch (m_sampleFormat)
    {
        case RawFileInputFormat::SAMPLE_FORMAT_U8:
            numBytes = static_cast<qint64>(msec) * 2 * 2048;
            break;
        case RawFileInputFormat::SAMPLE_FORMAT_S16:
            numBytes = static_cast<qint64>(msec) * 4 * 2048;
            break;
        default:
            break;
    }

    if (m_deviceDescription.rawFile.hasXmlHeader)
    {
        numBytes += RAWFILEINPUT_XML_PADDING;
    }

    m_inputFile->seek(numBytes);

    // Reset buffer here - worker thread it not running, DAB waits for new data
    inputBuffer.reset();

    m_worker = new RawFileWorker(m_inputFile, m_sampleFormat, numBytes, this);
    connect(m_worker, &RawFileWorker::bytesRead, this, &RawFileInput::onBytesRead, Qt::QueuedConnection);
    connect(m_worker, &RawFileWorker::endOfFile, this, &RawFileInput::onEndOfFile, Qt::QueuedConnection);
    connect(m_worker, &RawFileWorker::finished, this, [this]() { m_watchdogTimer.stop(); }, Qt::QueuedConnection);
    connect(m_worker, &RawFileWorker::finished, m_worker, &QObject::deleteLater);
    connect(m_worker, &RawFileWorker::destroyed, this, [=]() { m_worker = nullptr; });
    m_worker->start();

    m_inputTimer = new QTimer(this);
    connect(m_inputTimer, &QTimer::timeout, m_worker, &RawFileWorker::trigger);
    m_inputTimer->start(INPUT_CHUNK_MS);
}

void RawFileInput::parseXmlHeader(const QByteArray &xml)
{
    QDomDocument xmlHeader;
    if (xmlHeader.setContent(xml))
    {
        m_deviceDescription.rawFile.hasXmlHeader = true;

        // print out the element names of all elements that are direct children
        // of the outermost element.
        QDomElement docElem = xmlHeader.documentElement();

        QDomNode sdrNode = docElem.firstChild();
        while (!sdrNode.isNull())
        {
            QDomElement sdrElement = sdrNode.toElement();  // try to convert the node to an element
            if (!sdrElement.isNull())
            {
                if ("Recorder" == sdrElement.tagName())
                {
                    m_deviceDescription.rawFile.recorder =
                        QString("%1 (%2)").arg(sdrElement.attribute("Name", "N/A"), sdrElement.attribute("Version", "N/A"));
                }
                else if ("Device" == sdrElement.tagName())
                {
                    m_deviceDescription.device.name = sdrElement.attribute("Name", "N/A");
                    m_deviceDescription.device.model = sdrElement.attribute("Model", "N/A");
                }
                else if ("Time" == sdrElement.tagName())
                {
                    m_deviceDescription.rawFile.time =
                        QString("%1 %2").arg(sdrElement.attribute("Value", "N/A"), sdrElement.attribute("Unit", "N/A"));
                }
                else if ("Sample" == sdrElement.tagName())
                {
                    QDomNode sampleNode = sdrElement.firstChild();
                    while (!sampleNode.isNull())
                    {
                        QDomElement sampleElement = sampleNode.toElement();  // try to convert the node to an element
                        if (!sampleElement.isNull())
                        {
                            if ("Samplerate" == sampleElement.tagName())
                            {
                                bool isOK = false;
                                int sampleRate = sampleElement.attribute("Value", "2048000").toInt(&isOK);
                                if (!isOK)
                                {
                                    qCWarning(rawFileInput) << "RAW-FILE: Error in reading XML header: Samplerate";
                                    sampleRate = 2048000;
                                }
                                else
                                { /* OK */
                                }

                                QString unit = sampleElement.attribute("Unit", "Hz");
                                if ("hz" == unit.toLower())
                                {
                                    m_deviceDescription.sample.sampleRate = sampleRate;
                                }
                                else
                                {
                                    m_deviceDescription.sample.sampleRate = 1000 * sampleRate;
                                }
                            }
                            else if ("Channels" == sampleElement.tagName())
                            {
                                bool isOK = false;
                                int bits = sampleElement.attribute("Bits", "8").toInt(&isOK);
                                if (!isOK)
                                {
                                    qCWarning(rawFileInput) << "RAW-FILE: Error in reading XML header: Channels->Bits";
                                    bits = 8;
                                }
                                else
                                { /* OK */
                                }
                                m_deviceDescription.sample.channelBits = bits;
                                m_deviceDescription.sample.channelContainer = sampleElement.attribute("Container", "uint8");
                                if ("uint8" == m_deviceDescription.sample.channelContainer.toLower())
                                {
                                    m_deviceDescription.sample.containerBits = 8;
                                    setFileFormat(RawFileInputFormat::SAMPLE_FORMAT_U8);
                                }
                                else if ("int16" == m_deviceDescription.sample.channelContainer.toLower())
                                {
                                    m_deviceDescription.sample.containerBits = 16;
                                    setFileFormat(RawFileInputFormat::SAMPLE_FORMAT_S16);
                                }
                                else
                                {
                                    qCWarning(rawFileInput)
                                        << QString("RAW-FILE: Channel container '%1' not supported").arg(m_deviceDescription.sample.channelContainer);
                                }
#if (Q_BYTE_ORDER == Q_LITTLE_ENDIAN)
                                if ("MSB" == sampleElement.attribute("Ordering", "LSB"))
                                {
                                    qCWarning(rawFileInput) << "RAW-FILE: Error in reading XML header: MSB ordering not supported on this platform";
                                }
#else
                                if ("LSB" == sampleElement.attribute("Ordering", "MSB"))
                                {
                                    qCWarning(rawFileInput) << "RAW-FILE: Error in reading XML header: LSB ordering not supported on this platform";
                                }
#endif

#if 0  // skipping this, QI is order is not supported
                                    QDomNode channelsNode = sampleElement.firstChild();
                                    while (!channelsNode.isNull())
                                    {
                                        QDomElement channelsElement = channelsNode.toElement(); // try to convert the node to an element
                                        if (!channelsElement.isNull())
                                        {
                                            if ("Channel" == channelsElement.tagName())
                                            {
                                                qCWarning(rawFileInput) << "Value:" << channelsElement.attribute("Value", "");
                                            }
                                        }
                                        channelsNode = channelsNode.nextSibling();
                                    }
#endif
                            }
                        }
                        sampleNode = sampleNode.nextSibling();
                    }
                }
                else if ("Datablocks" == sdrElement.tagName())
                {
                    QDomNode datablocksNode = sdrElement.firstChild();
                    if (!datablocksNode.isNull())
                    {
                        QDomElement datablocksElement = datablocksNode.toElement();  // try to convert the node to an element
                        if (!datablocksElement.isNull())
                        {
                            if ("Datablock" == datablocksElement.tagName())
                            {
                                bool isOK = false;
                                uint64_t numChannels = datablocksElement.attribute("Count", "0").toULongLong(&isOK);
                                if (!isOK)
                                {
                                    qCCritical(rawFileInput) << "RAW-FILE: Error in reading XML header: Datablock->Count";
                                    numChannels = 0;
                                }
                                else
                                { /* OK */
                                }
                                m_deviceDescription.rawFile.numSamples = numChannels / 2;

                                QDomNode blockNode = datablocksElement.firstChild();
                                while (!blockNode.isNull())
                                {
                                    QDomElement blockElement = blockNode.toElement();  // try to convert the node to an element
                                    if (!blockElement.isNull())
                                    {
                                        if ("Frequency" == blockElement.tagName())
                                        {
                                            bool isOK = false;
                                            uint32_t freq = blockElement.attribute("Value", "0").toUInt(&isOK);
                                            if (!isOK)
                                            {
                                                qCWarning(rawFileInput) << "RAW-FILE: Error in reading XML header: Frequency";
                                                freq = 0;
                                            }
                                            else
                                            { /* OK */
                                            }

                                            QString unit = blockElement.attribute("Unit", "Hz");
                                            if ("hz" == unit.toLower())
                                            {
                                                m_deviceDescription.rawFile.frequency_kHz = freq / 1000;
                                            }
                                            else
                                            {
                                                m_deviceDescription.rawFile.frequency_kHz = freq;
                                            }
                                        }
                                    }
                                    blockNode = blockNode.nextSibling();
                                }
                            }
                        }
                    }
                }
            }
            sdrNode = sdrNode.nextSibling();
        }
    }
    else
    {  // error in parser
        m_deviceDescription.rawFile.hasXmlHeader = false;
    }

    qCDebug(rawFileInput) << "Recorder:" << m_deviceDescription.rawFile.recorder;
    qCDebug(rawFileInput) << "Recording time:" << m_deviceDescription.rawFile.time;
    qCDebug(rawFileInput) << "Device name:" << m_deviceDescription.device.name;
    qCDebug(rawFileInput) << "Device model:" << m_deviceDescription.device.model;
    qCDebug(rawFileInput) << "Samplerate [Hz]:" << m_deviceDescription.sample.sampleRate;
    qCDebug(rawFileInput) << "Container:"
                          << QString("%1 [%2 bits], channel data %3 bits")
                                 .arg(m_deviceDescription.sample.channelContainer)
                                 .arg(m_deviceDescription.sample.containerBits)
                                 .arg(m_deviceDescription.sample.channelBits);
    qCDebug(rawFileInput) << "Num samples:" << m_deviceDescription.rawFile.numSamples << "=>"
                          << m_deviceDescription.rawFile.numSamples * 1.0 / m_deviceDescription.sample.sampleRate << "sec";
    qCDebug(rawFileInput) << "RF [kHz]:" << m_deviceDescription.rawFile.frequency_kHz;
}

void RawFileInput::stop()
{
    if (nullptr != m_worker)
    {
        m_worker->stop();
        m_worker->wait(INPUT_CHUNK_MS * 2);
        while (!m_worker->isFinished())
        {
            // reset buffer - and tell the thread it is empty - buffer will be reset in any case
            pthread_mutex_lock(&inputBuffer.countMutex);
            inputBuffer.count = 0;
            pthread_cond_signal(&inputBuffer.countCondition);
            pthread_mutex_unlock(&inputBuffer.countMutex);
            m_worker->wait(INPUT_CHUNK_MS * 2);
        }
        delete m_worker;
        m_worker = nullptr;
    }
    if (nullptr != m_inputTimer)
    {
        m_inputTimer->stop();
        delete m_inputTimer;
        m_inputTimer = nullptr;
    }
}

RawFileWorker::RawFileWorker(QFile *inputFile, RawFileInputFormat sampleFormat, qint64 bytesRead, QObject *parent)
    : QThread(parent), m_sampleFormat(sampleFormat), m_inputFile(inputFile), m_bytesRead(bytesRead)
{
    m_stopRequest = false;
    m_elapsedTimer.start();
}

void RawFileWorker::trigger()
{
    m_semaphore.release();
}

bool RawFileWorker::isRunning()
{
    bool flag = m_watchdogFlag;
    m_watchdogFlag = false;
    return flag;
}

void RawFileWorker::stop()
{
    m_stopRequest = true;
    m_semaphore.release();
}

void RawFileWorker::run()
{
    m_watchdogFlag = false;

    while (1)
    {
        m_semaphore.acquire();

        if (m_stopRequest)
        {  // stop request
            return;
        }

        qint64 elapsed = m_elapsedTimer.elapsed();
        int period = elapsed - m_lastTriggerTime;
        m_lastTriggerTime = elapsed;

        uint64_t samplesRead = 0;
        uint64_t input_chunk_iq_samples = period * 2048;

        // get FIFO space
        pthread_mutex_lock(&inputBuffer.countMutex);
        uint64_t count = inputBuffer.count;
        Q_ASSERT(count <= INPUT_FIFO_SIZE);

        while ((INPUT_FIFO_SIZE - count) < input_chunk_iq_samples * sizeof(float) * 2)
        {
            pthread_cond_wait(&inputBuffer.countCondition, &inputBuffer.countMutex);
            count = inputBuffer.count;
        }
        pthread_mutex_unlock(&inputBuffer.countMutex);

        // there is enough room in buffer
        uint64_t bytesTillEnd = INPUT_FIFO_SIZE - inputBuffer.head;

        switch (m_sampleFormat)
        {
            case RawFileInputFormat::SAMPLE_FORMAT_S16:
            {
                int16_t *tmpBuffer = new int16_t[input_chunk_iq_samples * 2];
                qint64 bytesRead = m_inputFile->read((char *)tmpBuffer, input_chunk_iq_samples * 2 * sizeof(int16_t));
                m_bytesRead += bytesRead;

                samplesRead = bytesRead >> 1;  // one sample is int16 (I or Q) => 2 bytes

                int16_t *inPtr = tmpBuffer;
                if (bytesTillEnd >= samplesRead * sizeof(float))
                {
                    float *outPtr = (float *)(inputBuffer.buffer + inputBuffer.head);
                    for (uint64_t k = 0; k < samplesRead; k++)
                    {                                 // convert to float
                        *outPtr++ = float(*inPtr++);  // I or Q
                    }
                }
                else
                {
                    Q_ASSERT(sizeof(float) == 4);
                    uint64_t samplesTillEnd = (bytesTillEnd >> 2);
                    float *outPtr = (float *)(inputBuffer.buffer + inputBuffer.head);
                    for (uint64_t k = 0; k < samplesTillEnd; k++)
                    {                                 // convert to float
                        *outPtr++ = float(*inPtr++);  // I or Q
                    }
                    outPtr = (float *)(inputBuffer.buffer);
                    for (uint64_t k = 0; k < samplesRead - samplesTillEnd; k++)
                    {                                 // convert to float
                        *outPtr++ = float(*inPtr++);  // I or Q
                    }
                }
                delete[] tmpBuffer;
            }
            break;
            case RawFileInputFormat::SAMPLE_FORMAT_U8:
            {
                uint8_t *tmpBuffer = new uint8_t[input_chunk_iq_samples * 2];
                qint64 bytesRead = m_inputFile->read((char *)tmpBuffer, input_chunk_iq_samples * 2 * sizeof(uint8_t));
                m_bytesRead += bytesRead;

                samplesRead = bytesRead;  // one sample is uint8 => 1 byte

                uint8_t *inPtr = tmpBuffer;
                if (bytesTillEnd >= samplesRead * sizeof(float))
                {
                    float *outPtr = (float *)(inputBuffer.buffer + inputBuffer.head);
                    for (uint64_t k = 0; k < samplesRead; k++)
                    {                                       // convert to float
                        *outPtr++ = float(*inPtr++ - 128);  // I or Q
                    }
                }
                else
                {
                    Q_ASSERT(sizeof(float) == 4);
                    uint64_t samplesTillEnd = (bytesTillEnd >> 2);
                    float *outPtr = (float *)(inputBuffer.buffer + inputBuffer.head);
                    for (uint64_t k = 0; k < samplesTillEnd; k++)
                    {                                       // convert to float
                        *outPtr++ = float(*inPtr++ - 128);  // I or Q
                    }
                    outPtr = (float *)(inputBuffer.buffer);
                    for (uint64_t k = 0; k < samplesRead - samplesTillEnd; k++)
                    {                                       // convert to float
                        *outPtr++ = float(*inPtr++ - 128);  // I or Q
                    }
                }
                delete[] tmpBuffer;
            }
            break;
        }

        // reset watchDog flag, timer sets it to false
        m_watchdogFlag = true;

        inputBuffer.head = (inputBuffer.head + samplesRead * sizeof(float)) % INPUT_FIFO_SIZE;
        pthread_mutex_lock(&inputBuffer.countMutex);
        inputBuffer.count = inputBuffer.count + samplesRead * sizeof(float);
        pthread_cond_signal(&inputBuffer.countCondition);
        pthread_mutex_unlock(&inputBuffer.countMutex);

        emit bytesRead(m_bytesRead);

        if (samplesRead < input_chunk_iq_samples * 2)
        {
            qCInfo(rawFileInput) << "RAW-FILE: End of file";
            m_bytesRead = 0;
            bool status = m_inputFile->seek(0);
            emit endOfFile(status);
            emit bytesRead(m_bytesRead);
            if (!status)
            {
                inputBuffer.fillDummy();
            }
        }
    }
}<|MERGE_RESOLUTION|>--- conflicted
+++ resolved
@@ -272,15 +272,10 @@
     if (nullptr != m_worker)
     {        
         if (!m_worker->isRunning())
-<<<<<<< HEAD
         {  // kill worker
-            m_worker->terminate();
-=======
-        {   // kill worker
             qCWarning(rawFileInput) << "Watchdog timeout";
 
             m_worker->stop();
->>>>>>> 785521d4
             m_worker->wait(2000);
             while (!m_worker->isFinished())
             {
